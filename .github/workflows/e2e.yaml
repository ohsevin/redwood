--- conflicted
+++ resolved
@@ -96,8 +96,6 @@
       - name: Run `rw prerender`
         run: yarn rw prerender --verbose
         # TODO: We should have a script that verifies this.
-<<<<<<< HEAD
-=======
         working-directory: ${{ steps.createpath.outputs.project_path }}
 
       - name: Run `rwfw lint`
@@ -111,5 +109,4 @@
 
       - name: Run `rw data-migrate up`
         run: yarn rw dm up
->>>>>>> 2564755d
         working-directory: ${{ steps.createpath.outputs.project_path }}