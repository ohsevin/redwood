{
  "name": "@redwoodjs/internal",
  "version": "0.32.2",
  "files": [
    "dist"
  ],
  "main": "dist/index.js",
  "types": "dist/index.d.ts",
  "license": "MIT",
  "dependencies": {
    "@babel/parser": "7.14.3",
    "@babel/traverse": "7.14.2",
    "@babel/plugin-transform-typescript": "7.14.3",
<<<<<<< HEAD
    "deepmerge": "^4.2.2",
    "findup-sync": "^4.0.0",
    "fast-glob": "3.2.5",
    "kill-port": "^1.6.1",
    "prettier": "^2.3.0",
    "toml": "^3.0.0"
=======
    "deepmerge": "4.2.2",
    "findup-sync": "4.0.0",
    "glob": "7.1.6",
    "kill-port": "1.6.1",
    "prettier": "2.3.0",
    "toml": "3.0.0"
>>>>>>> 91537497
  },
  "devDependencies": {
    "@types/findup-sync": "4.0.0"
  },
  "jest": {
    "testPathIgnorePatterns": [
      "/fixtures/"
    ]
  },
  "scripts": {
    "build": "yarn build:js && yarn build:types",
    "prepublishOnly": "yarn cross-env NODE_ENV=production yarn build",
    "build:clean-dist": "yarn rimraf 'dist/**/*/__tests__'",
    "build:js": "babel src -d dist --extensions \".js,.ts,.tsx\" --copy-files --no-copy-ignored && yarn build:clean-dist",
    "build:types": "ttsc --build --verbose",
    "build:watch": "nodemon --watch src --ext \"js,ts,tsx\" --ignore dist --exec \"yarn build\"",
    "test": "jest",
    "test:watch": "yarn test --watch"
  },
  "gitHead": "8be6a35c2dfd5aaeb12d55be4f0c77eefceb7762"
}<|MERGE_RESOLUTION|>--- conflicted
+++ resolved
@@ -11,21 +11,13 @@
     "@babel/parser": "7.14.3",
     "@babel/traverse": "7.14.2",
     "@babel/plugin-transform-typescript": "7.14.3",
-<<<<<<< HEAD
-    "deepmerge": "^4.2.2",
-    "findup-sync": "^4.0.0",
     "fast-glob": "3.2.5",
-    "kill-port": "^1.6.1",
-    "prettier": "^2.3.0",
-    "toml": "^3.0.0"
-=======
     "deepmerge": "4.2.2",
     "findup-sync": "4.0.0",
     "glob": "7.1.6",
     "kill-port": "1.6.1",
     "prettier": "2.3.0",
     "toml": "3.0.0"
->>>>>>> 91537497
   },
   "devDependencies": {
     "@types/findup-sync": "4.0.0"
