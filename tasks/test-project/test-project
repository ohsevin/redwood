--- conflicted
+++ resolved
@@ -61,14 +61,11 @@
   .help()
   .strict().argv
 
-<<<<<<< HEAD
-const { projectDirectory, typescript, canary, link, verbose, clean } = args
+const { typescript, canary, link, verbose, clean } = args
 
 const choosenPath = args._
 
-const OUTPUT_PROJECT_PATH = path.resolve(
-  choosenPath.length >= 1 ? String(choosenPath) : String(projectDirectory)
-)
+const OUTPUT_PROJECT_PATH = path.resolve(String(args._))
 
 const RW_FRAMEWORKPATH = path.join(__dirname, '../../')
 
@@ -91,14 +88,6 @@
   }
 }
 
-=======
-const { typescript, canary, link, verbose, clean } = args
-
-const OUTPUT_PROJECT_PATH = path.resolve(String(args._))
-
-const RW_FRAMEWORKPATH = path.join(__dirname, '../../')
-
->>>>>>> 8699a416
 const createProject = async () => {
   if (clean) {
     rimraf.sync(OUTPUT_PROJECT_PATH)
