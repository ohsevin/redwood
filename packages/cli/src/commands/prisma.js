import fs from 'fs'
import path from 'path'

import execa from 'execa'

import { getPaths } from '@redwoodjs/internal'

import c from 'src/lib/colors'

export const command = 'prisma [...commands]'
export const description = 'Run Prisma CLI with experimental features'

/**
 * This is a lightweight wrapper around Prisma's CLI.
 *
 * In order to test this command you can do the following:
 * 0. cd __fixtures__/example-todo-main && yarn install
 * 1. cd..; yarn build:watch
 * 2. cd packages/cli
 * 3. __REDWOOD__CONFIG_PATH=../../__fixtures__/example-todo-main yarn node dist/index.js prisma <test commands>
 */
export const builder = (yargs) => {
  const argv = process.argv.slice(3)

  // We dynamically create the `--options` that are passed to this command.
  // TODO: Figure out if there's a way to turn off yargs parsing.
  const options = argv
    .filter((x) => x.startsWith('--'))
    .map((x) => x.substr(2))
    .reduce((pv, cv) => {
      return {
        ...pv,
        [cv]: {},
      }
    }, {})
  yargs.help(false).option(options)

  const paths = getPaths()

  let autoFlags = []
  if (['migrate', 'db'].includes(argv[0])) {
    // this is safe as is if a user also adds --preview-feature
    // TO DO might be nice to message user in case of ^^
    autoFlags.push('--preview-feature')
  }
<<<<<<< HEAD
  if (argv.includes('dev')) {
    autoFlags.push('--name', 'migration')
  }
  if (argv.includes('--create-only')) {
    autoFlags.push('--create-only')
  }
  if (['generate', 'introspect', 'db', 'migrate', 'studio'].includes(argv[0])) {
    if (argv.some((x) => x.includes('--schema'))) {
      console.log(
        c.error("The 'redwood prisma' command does not accept '--schema'.")
      )
      console.log("Manage the Schema path in 'redwood.toml' instead. \n")
      console.log(
        "If you know what you're doing and need '--schema', use the native 'yarn prisma' command.\n"
      )
      process.exit(1)
    } else {
      autoFlags.push('--schema', `"${paths.api.dbSchema}"`)
    }
=======
>>>>>>> 528c3654

  if (['generate', 'introspect', 'db', 'migrate', 'studio'].includes(argv[0])) {
    if (!fs.existsSync(paths.api.dbSchema)) {
      console.error(c.error('\n Cannot run command. No Prisma Schema found.\n'))
      process.exit(1)
    }
    autoFlags.push('--schema', paths.api.dbSchema)
  }

  execa(
    path.join(paths.base, 'node_modules/.bin/prisma'),
    [...argv.filter((x) => ['--help'].includes(x)), ...autoFlags],
    {
      shell: true,
      stdio: 'inherit',
      cwd: paths.api.base,
      extendEnv: true,
      cleanup: true,
    }
  )
}<|MERGE_RESOLUTION|>--- conflicted
+++ resolved
@@ -43,35 +43,13 @@
     // TO DO might be nice to message user in case of ^^
     autoFlags.push('--preview-feature')
   }
-<<<<<<< HEAD
-  if (argv.includes('dev')) {
-    autoFlags.push('--name', 'migration')
-  }
-  if (argv.includes('--create-only')) {
-    autoFlags.push('--create-only')
-  }
-  if (['generate', 'introspect', 'db', 'migrate', 'studio'].includes(argv[0])) {
-    if (argv.some((x) => x.includes('--schema'))) {
-      console.log(
-        c.error("The 'redwood prisma' command does not accept '--schema'.")
-      )
-      console.log("Manage the Schema path in 'redwood.toml' instead. \n")
-      console.log(
-        "If you know what you're doing and need '--schema', use the native 'yarn prisma' command.\n"
-      )
-      process.exit(1)
-    } else {
-      autoFlags.push('--schema', `"${paths.api.dbSchema}"`)
-    }
-=======
->>>>>>> 528c3654
 
   if (['generate', 'introspect', 'db', 'migrate', 'studio'].includes(argv[0])) {
     if (!fs.existsSync(paths.api.dbSchema)) {
       console.error(c.error('\n Cannot run command. No Prisma Schema found.\n'))
       process.exit(1)
     }
-    autoFlags.push('--schema', paths.api.dbSchema)
+    autoFlags.push('--schema', `"${paths.api.dbSchema}"`)
   }
 
   execa(
