{
  "name": "@redwoodjs/internal",
  "version": "0.36.4",
  "files": [
    "dist"
  ],
  "bin": {
    "rw-gen": "./dist/generate/generate.js",
    "rw-gen-watch": "./dist/generate/watch.js"
  },
  "main": "dist/index.js",
  "types": "dist/index.d.ts",
  "license": "MIT",
  "dependencies": {
    "@babel/parser": "7.15.3",
    "@babel/plugin-transform-typescript": "7.15.0",
    "babel-plugin-polyfill-corejs3": "0.2.4",
    "@babel/register": "7.15.3",
    "@babel/runtime-corejs3": "7.15.3",
    "core-js": "3.16.3",
    "@babel/traverse": "7.15.0",
    "@graphql-codegen/cli": "2.0.1",
    "@graphql-codegen/core": "2.0.0",
    "@graphql-codegen/schema-ast": "2.0.0",
    "@graphql-codegen/typescript": "2.0.0",
    "@graphql-codegen/typescript-operations": "2.0.1",
    "@graphql-codegen/typescript-react-apollo": "3.0.0",
    "@graphql-codegen/typescript-resolvers": "2.0.0",
<<<<<<< HEAD
    "babel-plugin-graphql-tag": "3.3.0",
    "deepmerge": "4.2.2",
    "esbuild": "0.12.19",
=======
    "babel-plugin-polyfill-corejs3": "0.2.4",
    "core-js": "3.16.3",
    "deepmerge": "4.2.2",
    "esbuild": "0.12.21",
>>>>>>> 2564755d
    "fast-glob": "3.2.7",
    "findup-sync": "4.0.0",
    "fs-extra": "10.0.0",
    "glob": "7.1.7",
    "graphql": "15.5.1",
    "kill-port": "1.6.1",
    "prettier": "2.3.2",
    "rimraf": "3.0.2",
    "toml": "3.0.0"
  },
  "devDependencies": {
<<<<<<< HEAD
    "@types/findup-sync": "4.0.1",
=======
    "@types/babel__core": "7.1.15",
    "@types/findup-sync": "4.0.1",
    "@types/fs-extra": "9.0.12",
>>>>>>> 2564755d
    "@types/rimraf": "3.0.1",
    "graphql-tag": "2.12.5"
  },
  "jest": {
    "testPathIgnorePatterns": [
      "/fixtures/"
    ]
  },
  "scripts": {
    "build": "yarn build:js && yarn build:types",
    "prepublishOnly": "yarn cross-env NODE_ENV=production yarn build",
    "build:clean-dist": "rimraf 'dist/**/*/__tests__'",
    "build:js": "babel src -d dist --extensions \".js,.ts,.tsx\" --copy-files --no-copy-ignored && yarn build:clean-dist",
    "build:types": "tsc --build --verbose",
    "build:watch": "nodemon --watch src --ext \"js,ts,tsx\" --ignore dist --exec \"yarn build\"",
    "fix:permissions": "chmod +x dist/generate/generate.js dist/generate/watch.js",
    "test": "jest",
    "test:watch": "yarn test --watch"
  },
  "gitHead": "8be6a35c2dfd5aaeb12d55be4f0c77eefceb7762"
}<|MERGE_RESOLUTION|>--- conflicted
+++ resolved
@@ -26,16 +26,9 @@
     "@graphql-codegen/typescript-operations": "2.0.1",
     "@graphql-codegen/typescript-react-apollo": "3.0.0",
     "@graphql-codegen/typescript-resolvers": "2.0.0",
-<<<<<<< HEAD
     "babel-plugin-graphql-tag": "3.3.0",
     "deepmerge": "4.2.2",
-    "esbuild": "0.12.19",
-=======
-    "babel-plugin-polyfill-corejs3": "0.2.4",
-    "core-js": "3.16.3",
-    "deepmerge": "4.2.2",
     "esbuild": "0.12.21",
->>>>>>> 2564755d
     "fast-glob": "3.2.7",
     "findup-sync": "4.0.0",
     "fs-extra": "10.0.0",
@@ -47,13 +40,9 @@
     "toml": "3.0.0"
   },
   "devDependencies": {
-<<<<<<< HEAD
     "@types/findup-sync": "4.0.1",
-=======
     "@types/babel__core": "7.1.15",
-    "@types/findup-sync": "4.0.1",
     "@types/fs-extra": "9.0.12",
->>>>>>> 2564755d
     "@types/rimraf": "3.0.1",
     "graphql-tag": "2.12.5"
   },
