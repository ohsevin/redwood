{
  "name": "create-redwood-app",
  "version": "0.35.2",
  "license": "MIT",
  "bin": "./dist/create-redwood-app.js",
  "files": [
    "dist",
    "template"
  ],
  "dependencies": {
<<<<<<< HEAD
    "@babel/node": "7.14.9",
    "@babel/runtime-corejs3": "7.14.9",
=======
    "@babel/runtime-corejs3": "7.15.3",
>>>>>>> e1e9abaf
    "@redwoodjs/internal": "0.35.2",
    "axios": "0.21.1",
    "chalk": "4.1.2",
    "check-node-version": "4.1.0",
    "decompress": "4.2.1",
    "execa": "5.1.1",
    "fs-extra": "10.0.0",
    "listr": "0.14.3",
    "tmp": "0.2.1",
    "yargs": "16.2.0"
  },
  "scripts": {
    "build": "yarn build:js",
    "build:js": "babel src -d dist",
    "prepublishOnly": "yarn cross-env NODE_ENV=production yarn build",
    "build:watch": "nodemon --watch src --ignore dist,template --exec \"yarn build\"",
    "test": "jest",
    "test:watch": "yarn test --watch"
  },
  "gitHead": "8be6a35c2dfd5aaeb12d55be4f0c77eefceb7762"
}<|MERGE_RESOLUTION|>--- conflicted
+++ resolved
@@ -8,12 +8,8 @@
     "template"
   ],
   "dependencies": {
-<<<<<<< HEAD
     "@babel/node": "7.14.9",
-    "@babel/runtime-corejs3": "7.14.9",
-=======
     "@babel/runtime-corejs3": "7.15.3",
->>>>>>> e1e9abaf
     "@redwoodjs/internal": "0.35.2",
     "axios": "0.21.1",
     "chalk": "4.1.2",
