--- conflicted
+++ resolved
@@ -196,8 +196,6 @@
       expect(dbAuth.options).toEqual(options)
     })
 
-<<<<<<< HEAD
-=======
     it('throws an error if login expiration time is not defined', () => {
       // login object doesn't exist at all
       expect(() => new DbAuthHandler(event, context, {})).toThrow(
@@ -234,7 +232,6 @@
       ).toThrow(dbAuthError.NoSignupHandler)
     })
 
->>>>>>> a2322ccf
     it('parses params from a plain text body', () => {
       event = { headers: {}, body: `{"foo":"bar", "baz":123}` }
       const dbAuth = new DbAuthHandler(event, context, options)
@@ -245,10 +242,6 @@
     it('parses an empty plain text body and still sets params', () => {
       event = { isBase64Encoded: false, headers: {}, body: '' }
       context = { foo: 'bar' }
-<<<<<<< HEAD
-      options = { db: db }
-=======
->>>>>>> a2322ccf
       const dbAuth = new DbAuthHandler(event, context, options)
 
       expect(dbAuth.params).toEqual({})
@@ -260,10 +253,6 @@
         headers: {},
       }
       context = { foo: 'bar' }
-<<<<<<< HEAD
-      options = { db: db }
-=======
->>>>>>> a2322ccf
       const dbAuth = new DbAuthHandler(event, context, options)
 
       expect(dbAuth.params).toEqual({})
@@ -286,10 +275,6 @@
         headers: {},
       }
       context = { foo: 'bar' }
-<<<<<<< HEAD
-      options = { db: db }
-=======
->>>>>>> a2322ccf
       const dbAuth = new DbAuthHandler(event, context, options)
 
       expect(dbAuth.params).toEqual({})
@@ -302,10 +287,6 @@
         body: '',
       }
       context = { foo: 'bar' }
-<<<<<<< HEAD
-      options = { db: db }
-=======
->>>>>>> a2322ccf
       const dbAuth = new DbAuthHandler(event, context, options)
 
       expect(dbAuth.params).toEqual({})
