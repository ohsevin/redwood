--- conflicted
+++ resolved
@@ -12,22 +12,6 @@
   "types": "dist/index.d.ts",
   "license": "MIT",
   "dependencies": {
-<<<<<<< HEAD
-    "@babel/parser": "7.14.8",
-    "@babel/plugin-transform-typescript": "7.14.6",
-    "@babel/runtime-corejs3": "7.14.8",
-    "@babel/traverse": "7.14.8",
-    "@graphql-codegen/cli": "1.21.8",
-    "@graphql-codegen/core": "1.17.10",
-    "@graphql-codegen/schema-ast": "1.18.3",
-    "@graphql-codegen/typescript": "1.23.0",
-    "@graphql-codegen/typescript-operations": "1.18.4",
-    "@graphql-codegen/typescript-react-apollo": "2.3.1",
-    "@graphql-codegen/typescript-resolvers": "1.20.0",
-    "deepmerge": "4.2.2",
-    "esbuild": "0.12.17",
-    "fast-glob": "3.2.5",
-=======
     "@babel/parser": "7.15.2",
     "@babel/plugin-transform-typescript": "7.15.0",
     "@babel/runtime-corejs3": "7.14.9",
@@ -41,26 +25,16 @@
     "@graphql-codegen/typescript-resolvers": "2.0.0",
     "deepmerge": "4.2.2",
     "fast-glob": "3.2.7",
->>>>>>> 73fb21f3
     "findup-sync": "4.0.0",
     "glob": "7.1.7",
     "graphql": "15.5.1",
     "kill-port": "1.6.1",
-<<<<<<< HEAD
-    "prettier": "2.3.0",
-    "rimraf": "3.0.2",
-    "toml": "3.0.0"
-  },
-  "devDependencies": {
-=======
     "prettier": "2.3.2",
     "toml": "3.0.0",
-    "esbuild": "0.12.17",
+    "esbuild": "0.12.19",
     "rimraf": "3.0.2"
   },
   "devDependencies": {
-    "@types/rimraf": "3.0.1",
->>>>>>> 73fb21f3
     "@types/findup-sync": "4.0.1",
     "@types/rimraf": "3.0.1",
     "graphql-tag": "2.12.5"
