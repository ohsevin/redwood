--- conflicted
+++ resolved
@@ -6,11 +6,7 @@
     "src/global.web-auto-imports.d.ts"
   ],
   "main": "dist/index.js",
-<<<<<<< HEAD
-  "types": "src/index.d.ts",
-=======
   "types": "src/global.web-auto-imports.d.ts",
->>>>>>> 3614b6d4
   "license": "MIT",
   "dependencies": {
     "@apollo/react-components": "^3.1.3",
