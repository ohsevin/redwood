import fs from 'fs'

import execa from 'execa'
import Listr from 'listr'
import VerboseRenderer from 'listr-verbose-renderer'
import rimraf from 'rimraf'
import terminalLink from 'terminal-link'

<<<<<<< HEAD
import { getConfig, timedTelemetry, errorTelemetry } from '@redwoodjs/internal'
=======
import { buildApi } from '@redwoodjs/internal'
>>>>>>> 579106bb
import { detectPrerenderRoutes } from '@redwoodjs/prerender/detection'

import { getPaths } from '../lib'
import c from '../lib/colors'
import { generatePrismaCommand } from '../lib/generatePrismaClient'

import { getTasks as getPrerenderTasks } from './prerender'

export const command = 'build [side..]'
export const description = 'Build for production'

export const builder = (yargs) => {
  const apiExists = fs.existsSync(getPaths().api.src)
  const webExists = fs.existsSync(getPaths().web.src)

  const optionDefault = (apiExists, webExists) => {
    let options = []
    if (apiExists) {
      options.push('api')
    }
    if (webExists) {
      options.push('web')
    }
    return options
  }

  yargs
    .positional('side', {
      choices: ['api', 'web'],
      default: optionDefault(apiExists, webExists),
      description: 'Which side(s) to build',
      type: 'array',
    })
    .option('stats', {
      default: false,
      description: `Use ${terminalLink(
        'Webpack Bundle Analyzer',
        'https://github.com/webpack-contrib/webpack-bundle-analyzer'
      )}`,
      type: 'boolean',
    })
    .option('verbose', {
      alias: 'v',
      default: false,
      description: 'Print more',
      type: 'boolean',
    })
    .option('prerender', {
      default: true,
      description: 'Prerender after building web',
      type: 'boolean',
    })
    .option('prisma', {
      type: 'boolean',
      alias: 'db',
      default: true,
      description: 'Generate the Prisma client',
    })
    .option('performance', {
      alias: 'perf',
      type: 'boolean',
      default: false,
      description: 'Measure build performance',
    })
    .epilogue(
      `Also see the ${terminalLink(
        'Redwood CLI Reference',
        'https://redwoodjs.com/reference/command-line-interface#build'
      )}`
    )
}

export const handler = async ({
  side = ['api', 'web'],
  verbose = false,
  performance = false,
  stats = false,
  prisma = true,
  prerender,
}) => {
  const rwjsPaths = getPaths()

  if (performance) {
    console.log('Measuring Web Build Performance...')
    execa.sync(
      `yarn cross-env NODE_ENV=production webpack --config ${require.resolve(
        '@redwoodjs/core/config/webpack.perf.js'
      )}`,
      { stdio: 'inherit', shell: true }
    )
    // We do not want to continue building...
    return
  }

  if (stats) {
    console.log('Building Web Stats...')
    execa.sync(
      `yarn cross-env NODE_ENV=production webpack --config ${require.resolve(
        '@redwoodjs/core/config/webpack.stats.js'
      )}`,
      { stdio: 'inherit', shell: true }
    )
    // We do not want to continue building...
    return
  }

  const tasks = [
    side.includes('api') &&
      prisma && {
        title: 'Generating Prisma Client...',
        task: async () => {
          const { cmd, args } = generatePrismaCommand(rwjsPaths.api.dbSchema)
          return execa(cmd, args, {
            stdio: verbose ? 'inherit' : 'pipe',
            shell: true,
            cwd: rwjsPaths.api.base,
          })
        },
      },
    side.includes('api') && {
      title: 'Building API...',
      task: () => {
        const { errors, warnings } = buildApi()

        if (errors.length) {
          console.error(errors)
        }
        if (warnings.length) {
          console.warn(warnings)
        }
      },
    },
    side.includes('web') && {
      // Clean web
      title: 'Cleaning Web...',
      task: () => {
        rimraf.sync(rwjsPaths.web.dist)
      },
    },
    side.includes('web') && {
      title: 'Building Web...',
      task: () => {
        return execa(
          `yarn cross-env NODE_ENV=production webpack --config ${require.resolve(
            '@redwoodjs/core/config/webpack.production.js'
          )}`,
          {
            stdio: verbose ? 'inherit' : 'pipe',
            shell: true,
            cwd: rwjsPaths.web.base,
          }
        )
      },
    },
    side.includes('web') &&
      prerender && {
        title: 'Prerendering Web...',
        task: async () => {
          const prerenderRoutes = detectPrerenderRoutes()
          if (prerenderRoutes.length === 0) {
            return `You have not marked any "prerender" in your ${terminalLink(
              'Routes',
              'file://' + rwjsPaths.web.routes
            )}.`
          }
          return new Listr(await getPrerenderTasks(), {
            renderer: verbose && VerboseRenderer,
            concurrent: true, // Re-use prerender tasks, but run them in parallel to speed things up
          })
        },
      },
  ].filter(Boolean)

  const jobs = new Listr(tasks, {
    renderer: verbose && VerboseRenderer,
  })

  try {
<<<<<<< HEAD
    await timedTelemetry(process.argv, { type: 'build' }, async () => {
      await tasks.run()
    })
=======
    await jobs.run()
>>>>>>> 579106bb
  } catch (e) {
    console.log(c.error(e.message))
    errorTelemetry(process.argv, e.message)
    process.exit(1)
  }
}<|MERGE_RESOLUTION|>--- conflicted
+++ resolved
@@ -6,11 +6,12 @@
 import rimraf from 'rimraf'
 import terminalLink from 'terminal-link'
 
-<<<<<<< HEAD
-import { getConfig, timedTelemetry, errorTelemetry } from '@redwoodjs/internal'
-=======
-import { buildApi } from '@redwoodjs/internal'
->>>>>>> 579106bb
+import {
+  buildApi,
+  getConfig,
+  timedTelemetry,
+  errorTelemetry,
+} from '@redwoodjs/internal'
 import { detectPrerenderRoutes } from '@redwoodjs/prerender/detection'
 
 import { getPaths } from '../lib'
@@ -189,13 +190,9 @@
   })
 
   try {
-<<<<<<< HEAD
     await timedTelemetry(process.argv, { type: 'build' }, async () => {
-      await tasks.run()
-    })
-=======
-    await jobs.run()
->>>>>>> 579106bb
+      await jobs.run()
+    })
   } catch (e) {
     console.log(c.error(e.message))
     errorTelemetry(process.argv, e.message)
